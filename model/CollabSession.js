--- conflicted
+++ resolved
@@ -88,13 +88,13 @@
     }
   };
 
-<<<<<<< HEAD
   // set internal state for committing
   this._committing = function(change) {
     this._pendingCommit = change;
     this.nextCommit = null;
     this._committing = true;
-=======
+  };
+
   this.setSelection = function(sel) {
     var beforeSelection = this.selection;
     _super.setSelection.call(this, sel);
@@ -108,9 +108,8 @@
     change.sessionId = this.sessionId;
 
     console.log('selection-change', change.serialize());
-    var msg = ['updateSelection', this.doc.id, this.doc.version, this.serializeChange(change)]
+    var msg = ['updateSelection', this.doc.id, this.doc.version, this.serializeChange(change)];
     this._send(msg);
->>>>>>> 55f39bed
   };
 
   this.afterDocumentChange = function(change, info) {
@@ -196,7 +195,7 @@
 
     var collaborator = this._getCollaborator(change.sessionId);
     if (collaborator) {
-      collaborator.selection = change.after.selection;  
+      collaborator.selection = change.after.selection;
     }
 
     // We need to notify the change listeners so the UI gets updated
@@ -289,13 +288,8 @@
     As a client can only commit one change at a time
     there is also only one update at a time.
   */
-<<<<<<< HEAD
-  this.update = function(version, change) {
+  this.applyRemoteChange = function(version, change) {
     if (!this.nextCommit && !this._committing) {
-=======
-  this.applyRemoteChange = function(version, change) {
-    if (!this.nextCommit) {
->>>>>>> 55f39bed
       // We only accept updates if there are no pending commitable changes
       this._applyRemoteChange(change);
       this.doc.version = version;
