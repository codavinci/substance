--- conflicted
+++ resolved
@@ -1,37 +1,22 @@
 'use strict';
 
 var Subscript = require('./Subscript');
-<<<<<<< HEAD
+var SubscriptHTMLConverter = require('./SubscriptHTMLConverter');
+var SubscriptXMLConverter = require('./SubscriptXMLConverter');
 var AnnotationCommand = require('../../ui/AnnotationCommand');
 var AnnotationComponent = require('../../ui/AnnotationComponent');
 var AnnotationTool = require('../../ui/AnnotationTool');
-var SubscriptHTMLConverter = require('./SubscriptHTMLConverter');
-var SubscriptXMLConverter = require('./SubscriptXMLConverter');
-=======
-var SubscriptHTMLConverter = require('./SubscriptHTMLConverter');
-var SubscriptXMLConverter = require('./SubscriptXMLConverter');
-var SubscriptTool = require('./SubscriptTool');
-var SubscriptCommand = require('./SubscriptCommand');
->>>>>>> 6423bbe3
 
 module.exports = {
   name: 'subscript',
   configure: function(config) {
     config.addNode(Subscript);
-<<<<<<< HEAD
+    config.addConverter('html', SubscriptHTMLConverter);
+    config.addConverter('xml', SubscriptXMLConverter);
     config.addComponent('subscript', AnnotationComponent);
     config.addCommand('Subscript', AnnotationCommand, { nodeType: 'subscript' });
     config.addTool('subscript', AnnotationTool);
     config.addIcon('subscript', { 'fontawesome': 'fa-subscript' });
-    config.addConverter('html', SubscriptHTMLConverter);
-    config.addConverter('xml', SubscriptXMLConverter);
-=======
-    config.addConverter('html', SubscriptHTMLConverter);
-    config.addConverter('xml', SubscriptXMLConverter);
-    config.addCommand(SubscriptCommand);
-    config.addTool(SubscriptTool);
-    config.addIcon(SubscriptCommand.static.name, { 'fontawesome': 'fa-subscript' });
->>>>>>> 6423bbe3
     config.addStyle(__dirname, '_subscript.scss');
     config.addLabel('subscript', {
       en: 'Subscript',
